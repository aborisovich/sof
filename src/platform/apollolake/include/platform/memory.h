
/*
 * Copyright (c) 2016, Intel Corporation
 * All rights reserved.
 *
 * Redistribution and use in source and binary forms, with or without
 * modification, are permitted provided that the following conditions are met:
 *   * Redistributions of source code must retain the above copyright
 *     notice, this list of conditions and the following disclaimer.
 *   * Redistributions in binary form must reproduce the above copyright
 *     notice, this list of conditions and the following disclaimer in the
 *     documentation and/or other materials provided with the distribution.
 *   * Neither the name of the Intel Corporation nor the
 *     names of its contributors may be used to endorse or promote products
 *     derived from this software without specific prior written permission.
 *
 * THIS SOFTWARE IS PROVIDED BY THE COPYRIGHT HOLDERS AND CONTRIBUTORS "AS IS"
 * AND ANY EXPRESS OR IMPLIED WARRANTIES, INCLUDING, BUT NOT LIMITED TO, THE
 * IMPLIED WARRANTIES OF MERCHANTABILITY AND FITNESS FOR A PARTICULAR PURPOSE
 * ARE DISCLAIMED. IN NO EVENT SHALL THE COPYRIGHT OWNER OR CONTRIBUTORS BE
 * LIABLE FOR ANY DIRECT, INDIRECT, INCIDENTAL, SPECIAL, EXEMPLARY, OR
 * CONSEQUENTIAL DAMAGES (INCLUDING, BUT NOT LIMITED TO, PROCUREMENT OF
 * SUBSTITUTE GOODS OR SERVICES; LOSS OF USE, DATA, OR PROFITS; OR BUSINESS
 * INTERRUPTION) HOWEVER CAUSED AND ON ANY THEORY OF LIABILITY, WHETHER IN
 * CONTRACT, STRICT LIABILITY, OR TORT (INCLUDING NEGLIGENCE OR OTHERWISE)
 * ARISING IN ANY WAY OUT OF THE USE OF THIS SOFTWARE, EVEN IF ADVISED OF THE
 * POSSIBILITY OF SUCH DAMAGE.
 *
 * Author: Liam Girdwood <liam.r.girdwood@linux.intel.com>
 *         Keyon Jie <yang.jie@linux.intel.com>
 */

#ifndef __PLATFORM_MEMORY_H__
#define __PLATFORM_MEMORY_H__

#include <config.h>

/* physical DSP addresses */

/* shim */
#define SHIM_BASE		0x00001000
#define SHIM_SIZE		0x00000100

/* cmd IO to audio codecs */
#define CMD_BASE		0x00001100
#define CMD_SIZE		0x00000010

/* resource allocation */
#define RES_BASE		0x00001110
#define RES_SIZE		0x00000010

/* IPC to the host */
#define IPC_HOST_BASE		0x00001180
#define IPC_HOST_SIZE		0x00000020

/* intra DSP  IPC */
#define IPC_DSP_SIZE		0x00000080
#define IPC_DSP_BASE(x)		(0x00001200 + x * IPC_DSP_SIZE)

/* SRAM window for HOST */
#define HOST_WIN_SIZE		0x00000008
#define HOST_WIN_BASE(x)	(0x00001580 + x * HOST_WIN_SIZE)

/* IRQ controller */
#define IRQ_BASE		0x00001600
#define IRQ_SIZE		0x00000200

/* time stamping */
#define TIME_BASE		0x00001800
#define TIME_SIZE		0x00000200

/* M/N dividers */
#define MN_BASE			0x00008E00
#define MN_SIZE			0x00000200

/* low power DMA position */
#define LP_GP_DMA_LINK_SIZE	0x00000080
#define LP_GP_DMA_LINK_BASE(x) (0x00001C00 + x * LP_GP_DMA_LINK_SIZE)

/* high performance DMA position */
#define HP_GP_DMA_LINK_SIZE	0x00000800
#define HP_GP_DMA_LINK_BASE(x)	(0x00001D00 + x * HP_GP_DMA_LINK_SIZE)

/* link DMAC stream */
#define GTW_LINK_OUT_STREAM_SIZE	0x00000020
#define GTW_LINK_OUT_STREAM_BASE(x) \
	(0x00002400 + x * GTW_LINK_OUT_STREAM_SIZE)

#define GTW_LINK_IN_STREAM_SIZE	0x00000020
#define GTW_LINK_IN_STREAM_BASE(x) \
	(0x00002600 + x * GTW_LINK_IN_STREAM_SIZE)

/* host DMAC stream */
#define GTW_HOST_OUT_STREAM_SIZE	0x00000040
#define GTW_HOST_OUT_STREAM_BASE(x) \
	(0x00002800 + x * GTW_HOST_OUT_STREAM_SIZE)

#define GTW_HOST_IN_STREAM_SIZE		0x00000040
#define GTW_HOST_IN_STREAM_BASE(x) \
	(0x00002C00 + x * GTW_HOST_IN_STREAM_SIZE)

/* code loader */
#define GTW_CODE_LDR_SIZE	0x00000040
#define GTW_CODE_LDR_BASE	0x00002BC0

/* L2 TLBs */
#define L2_HP_SRAM_TLB_SIZE	0x00001000
#define L2_HP_SRAM_TLB_BASE	0x00003000

/* DMICs */
#define DMIC_BASE		0x00004000
#define DMIC_SIZE		0x00004000

/* SSP */
#define SSP_SIZE		0x0000200
#define SSP_BASE(x)		(0x00008000 + x * SSP_SIZE)

/* low power DMACs */
#define LP_GP_DMA_SIZE		0x00001000
#define LP_GP_DMA_BASE(x)	(0x0000C000 + x * LP_GP_DMA_SIZE)

/* high performance DMACs */
#define HP_GP_DMA_SIZE		0x00001000
#define HP_GP_DMA_BASE(x)	(0x0000E000 + x * HP_GP_DMA_SIZE)

/* ROM */
#define ROM_BASE		0xBEFE0000
#define ROM_SIZE		0x00002000

/* IMR accessible via L2$ */
#define L2_SRAM_BASE		0xA000A000
#define L2_SRAM_SIZE		0x00056000

/* Heap section sizes for module pool */
#define HEAP_RT_COUNT64			256
#define HEAP_RT_COUNT128		32
<<<<<<< HEAD
#define HEAP_RT_COUNT256		128
#define HEAP_RT_COUNT512		8
#define HEAP_RT_COUNT1024		4
=======
#define HEAP_RT_COUNT256		64
#define HEAP_RT_COUNT512		32
>>>>>>> 4e726e62

#define L2_VECTOR_SIZE			0x1000

/* Heap configuration */
#define HEAP_SYSTEM_BASE \
	(SOF_TEXT_BASE + SOF_TEXT_SIZE +\
	SOF_DATA_SIZE + SOF_BSS_DATA_SIZE)
#define HEAP_SYSTEM_SIZE		0x8000

#define HEAP_RUNTIME_BASE		(HEAP_SYSTEM_BASE + HEAP_SYSTEM_SIZE)
#define HEAP_RUNTIME_SIZE \
	(HEAP_RT_COUNT64 * 64 + HEAP_RT_COUNT128 * 128 + \
	HEAP_RT_COUNT256 * 256 + HEAP_RT_COUNT512 * 512)

#define HEAP_BUFFER_BASE	(HEAP_RUNTIME_BASE + HEAP_RUNTIME_SIZE)
#define HEAP_BUFFER_SIZE	(SOF_STACK_END - HEAP_BUFFER_BASE)
#define HEAP_BUFFER_BLOCK_SIZE	0x180
#define HEAP_BUFFER_COUNT	(HEAP_BUFFER_SIZE / HEAP_BUFFER_BLOCK_SIZE)


/*
 * The HP SRAM Region Apololake is organised like this :-
 * +--------------------------------------------------------------------------+
 * | Offset              | Region         |  Size                             |
 * +---------------------+----------------+-----------------------------------+
 * | HP_SRAM_BASE        | DMA            |  HEAP_HP_BUFFER_SIZE              |
 * +---------------------+----------------+-----------------------------------+
 * | SRAM_TRACE_BASE     | Trace Buffer W3|  SRAM_TRACE_SIZE                  |
 * +---------------------+----------------+-----------------------------------+
 * | SRAM_DEBUG_BASE     | Debug data  W2 |  SRAM_DEBUG_SIZE                  |
 * +---------------------+----------------+-----------------------------------+
 * | SRAM_EXCEPT_BASE    | Debug data  W2 |  SRAM_EXCEPT_SIZE                 |
 * +---------------------+----------------+-----------------------------------+
 * | SRAM_STREAM_BASE    | Stream data W2 |  SRAM_STREAM_SIZE                 |
 * +---------------------+----------------+-----------------------------------+
 * | SRAM_INBOX_BASE     | Inbox  W1      |  SRAM_INBOX_SIZE                  |
 * +---------------------+----------------+-----------------------------------+
 * | SRAM_SW_REG_BASE    | SW Registers W0|  SRAM_SW_REG_SIZE                 |
 * +---------------------+----------------+-----------------------------------+
 * | SRAM_OUTBOX_BASE    | Outbox W0      |  SRAM_MAILBOX_SIZE                |
 * +---------------------+----------------+-----------------------------------+
 */

/* HP SRAM */
#define SRAM_ALIAS_OFFSET	0x20000000
#define HP_SRAM_BASE		0xBE000000
#define HP_SRAM_SIZE		0x00080000

/* HP SRAM Heap */
#define HEAP_HP_BUFFER_BASE	HP_SRAM_BASE
#define HEAP_HP_BUFFER_SIZE	0x8000

#define HEAP_HP_BUFFER_BLOCK_SIZE	0x180
#define HEAP_HP_BUFFER_COUNT \
	(HEAP_HP_BUFFER_SIZE / HEAP_HP_BUFFER_BLOCK_SIZE)

/* HP SRAM windows */

/* window 3 */
#define SRAM_TRACE_BASE		(HEAP_HP_BUFFER_BASE + HEAP_HP_BUFFER_SIZE)
#define SRAM_TRACE_SIZE		0x2000

/* window 2 */
#define SRAM_DEBUG_BASE		(SRAM_TRACE_BASE + SRAM_TRACE_SIZE)
#define SRAM_DEBUG_SIZE		0x800

#define SRAM_EXCEPT_BASE	(SRAM_DEBUG_BASE + SRAM_DEBUG_SIZE)
#define SRAM_EXCEPT_SIZE	0x800

#define SRAM_STREAM_BASE	(SRAM_EXCEPT_BASE + SRAM_EXCEPT_SIZE)
#define SRAM_STREAM_SIZE	0x1000

/* window 1 */
#define SRAM_INBOX_BASE		(SRAM_STREAM_BASE + SRAM_STREAM_SIZE)
#define SRAM_INBOX_SIZE		0x2000

/* window 0 */
#define SRAM_SW_REG_BASE	(SRAM_INBOX_BASE + SRAM_INBOX_SIZE)
#define SRAM_SW_REG_SIZE	0x1000

/* SRAM window 0 FW "registers" */
#define SRAM_REG_ROM_STATUS	0x0
#define SRAM_REG_FW_STATUS	0x4
#define SRAM_REG_FW_TRACEP	0x8
#define SRAM_REG_FW_END		0xc

#define SRAM_OUTBOX_BASE	(SRAM_SW_REG_BASE + SRAM_SW_REG_SIZE)
#define SRAM_OUTBOX_SIZE	0x1000

#define HP_SRAM_WIN0_BASE	SRAM_SW_REG_BASE
#define HP_SRAM_WIN0_SIZE	(SRAM_SW_REG_SIZE + SRAM_OUTBOX_SIZE)
#define HP_SRAM_WIN1_BASE	SRAM_INBOX_BASE
#define HP_SRAM_WIN1_SIZE	SRAM_INBOX_SIZE
#define HP_SRAM_WIN2_BASE	SRAM_DEBUG_BASE
#define HP_SRAM_WIN2_SIZE	(SRAM_DEBUG_SIZE + SRAM_EXCEPT_SIZE + \
				SRAM_STREAM_SIZE)
#define HP_SRAM_WIN3_BASE	SRAM_TRACE_BASE
#define HP_SRAM_WIN3_SIZE	SRAM_TRACE_SIZE

#define HP_SRAM_VECBASE_RESET	(HP_SRAM_WIN0_BASE + HP_SRAM_WIN0_SIZE)


#define SOF_TEXT_START		(HP_SRAM_VECBASE_RESET + 0x400)
#define SOF_TEXT_BASE		(SOF_TEXT_START)
#define SOF_TEXT_SIZE		(0x19000 - 0x400)

/* initialized data */
#if defined CONFIG_DMIC
#define SOF_DATA_SIZE		0x1b000
#else
#define SOF_DATA_SIZE		0x19000
#endif

/* bss data */
#define SOF_BSS_DATA_SIZE	0x8700

/* Stack configuration */
#define SOF_STACK_SIZE		0x1000
#define SOF_STACK_BASE		(HP_SRAM_BASE + HP_SRAM_SIZE)
#define SOF_STACK_END		(SOF_STACK_BASE - SOF_STACK_SIZE)

/*
 * The LP SRAM Heap and Stack on Apollolake are organised like this :-
 *
 * +--------------------------------------------------------------------------+
 * | Offset              | Region         |  Size                             |
 * +---------------------+----------------+-----------------------------------+
 * | LP_SRAM_BASE        | RO Data        |  SOF_LP_DATA_SIZE                |
 * |                     | Data           |                                   |
 * |                     | BSS            |                                   |
 * +---------------------+----------------+-----------------------------------+
 * | HEAP_LP_SYSTEM_BASE | System Heap    |  HEAP_LP_SYSTEM_SIZE              |
 * +---------------------+----------------+-----------------------------------+
 * | HEAP_LP_RUNTIME_BASE| Runtime Heap   |  HEAP_LP_RUNTIME_SIZE             |
 * +---------------------+----------------+-----------------------------------+
 * | HEAP_LP_BUFFER_BASE | Module Buffers |  HEAP_LP_BUFFER_SIZE              |
 * +---------------------+----------------+-----------------------------------+
 * | SOF_LP_STACK_END   | Stack          |  SOF_LP_STACK_SIZE               |
 * +---------------------+----------------+-----------------------------------+
 * | SOF_STACK_BASE     |                |                                   |
 * +---------------------+----------------+-----------------------------------+
 */

/* LP SRAM */
#define LP_SRAM_BASE		0xBE800000
#define LP_SRAM_SIZE		0x00020000

/* Heap section sizes for module pool */
#define HEAP_RT_LP_COUNT8		0
#define HEAP_RT_LP_COUNT16		256
#define HEAP_RT_LP_COUNT32		128
#define HEAP_RT_LP_COUNT64		64
#define HEAP_RT_LP_COUNT128		32
#define HEAP_RT_LP_COUNT256		16
#define HEAP_RT_LP_COUNT512		8
#define HEAP_RT_LP_COUNT1024		4

/* Heap configuration */
#define SOF_LP_DATA_SIZE		0x4000

#define HEAP_LP_SYSTEM_BASE		(LP_SRAM_BASE + SOF_LP_DATA_SIZE)
#define HEAP_LP_SYSTEM_SIZE		0x1000

#define HEAP_LP_RUNTIME_BASE \
	(HEAP_LP_SYSTEM_BASE + HEAP_LP_SYSTEM_SIZE)
#define HEAP_LP_RUNTIME_SIZE \
	(HEAP_RT_LP_COUNT8 * 8 + HEAP_RT_LP_COUNT16 * 16 + \
	HEAP_RT_LP_COUNT32 * 32 + HEAP_RT_LP_COUNT64 * 64 + \
	HEAP_RT_LP_COUNT128 * 128 + HEAP_RT_LP_COUNT256 * 256 + \
	HEAP_RT_LP_COUNT512 * 512 + HEAP_RT_LP_COUNT1024 * 1024)

#define HEAP_LP_BUFFER_BASE \
	(HEAP_LP_RUNTIME_BASE + HEAP_LP_RUNTIME_SIZE)
#define HEAP_LP_BUFFER_SIZE \
    (LP_SRAM_SIZE - HEAP_LP_RUNTIME_SIZE - SOF_LP_STACK_SIZE - HEAP_LP_SYSTEM_SIZE)

#define HEAP_LP_BUFFER_BLOCK_SIZE	0x180
#define HEAP_LP_BUFFER_COUNT \
	(HEAP_LP_BUFFER_SIZE / HEAP_LP_BUFFER_BLOCK_SIZE)

#define PLATFORM_HEAP_RUNTIME		1
#define PLATFORM_HEAP_BUFFER		3

/* Stack configuration */
#define SOF_LP_STACK_SIZE		0x1000
#define SOF_LP_STACK_BASE		(LP_SRAM_BASE + LP_SRAM_SIZE)
#define SOF_LP_STACK_END		(SOF_LP_STACK_BASE - SOF_LP_STACK_SIZE)

/* Vector and literal sizes - not in core-isa.h */
#define SOF_MEM_VECT_LIT_SIZE		0x8
#define SOF_MEM_VECT_TEXT_SIZE		0x38
#define SOF_MEM_VECT_SIZE		(SOF_MEM_VECT_TEXT_SIZE + SOF_MEM_VECT_LIT_SIZE)

#define SOF_MEM_ERROR_TEXT_SIZE	0x180
#define SOF_MEM_ERROR_LIT_SIZE		0x8

#define SOF_MEM_VECBASE			HP_SRAM_VECBASE_RESET
#define SOF_MEM_VECBASE_LIT_SIZE	0x178

#define SOF_MEM_RO_SIZE		0x8

/* boot loader in IMR */
#define IMR_BOOT_LDR_TEXT_ENTRY_BASE	0xB000A000
#define IMR_BOOT_LDR_TEXT_ENTRY_SIZE	0x86
#define IMR_BOOT_LDR_LIT_BASE		(IMR_BOOT_LDR_TEXT_ENTRY_BASE + \
					IMR_BOOT_LDR_TEXT_ENTRY_SIZE)
#define IMR_BOOT_LDR_LIT_SIZE		0x70
#define IMR_BOOT_LDR_TEXT_BASE		(IMR_BOOT_LDR_LIT_BASE + \
					IMR_BOOT_LDR_LIT_SIZE)
#define IMR_BOOT_LDR_TEXT_SIZE		0x1C00
#define IMR_BOOT_LDR_TEXT1_BASE		(IMR_BOOT_LDR_TEXT_BASE + IMR_BOOT_LDR_TEXT_SIZE)
#define IMR_BOOT_LDR_TEXT1_SIZE		0x2000
#define IMR_BOOT_LDR_DATA_BASE		0xB0002000
#define IMR_BOOT_LDR_DATA_SIZE		0x1000
#define IMR_BOOT_LDR_BSS_BASE		0xB0100000
#define IMR_BOOT_LDR_BSS_SIZE		0x10000

/** \brief Manifest base address in IMR - used by boot loader copy procedure. */
#define IMR_BOOT_LDR_MANIFEST_BASE	0xB0004000

/** \brief Manifest size (seems unused). */
#define IMR_BOOT_LDR_MANIFEST_SIZE	0x6000

#endif<|MERGE_RESOLUTION|>--- conflicted
+++ resolved
@@ -134,14 +134,8 @@
 /* Heap section sizes for module pool */
 #define HEAP_RT_COUNT64			256
 #define HEAP_RT_COUNT128		32
-<<<<<<< HEAD
-#define HEAP_RT_COUNT256		128
-#define HEAP_RT_COUNT512		8
-#define HEAP_RT_COUNT1024		4
-=======
 #define HEAP_RT_COUNT256		64
 #define HEAP_RT_COUNT512		32
->>>>>>> 4e726e62
 
 #define L2_VECTOR_SIZE			0x1000
 
